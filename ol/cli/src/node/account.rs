//! `account`

use crate::node::node::Node;
use anyhow::{Error, Result};
use diem_json_rpc_client::{views::{AccountView, EventView}, AccountAddress};
use diem_types::{account_state::AccountState, event::{EventHandle, EventKey}, transaction::Version};
use ol_types::{
    autopay::{AutoPayResource, AutoPayView}, 
    validator_config::{ValidatorConfigResource, ValidatorConfigView}
};
use resource_viewer::{AnnotatedAccountStateBlob, MoveValueAnnotator, NullStateView};
use serde::{Deserialize, Serialize};
use std::convert::TryFrom;

#[derive(Clone, Debug, Deserialize, Serialize)]
/// information on the owner account of this node.
pub struct OwnerAccountView {
    /// account address of this node
    address: AccountAddress,
    /// balance of this node
    balance: f64,
    /// if is jailed
    is_in_validator_set: bool,
    /// auto pay
    autopay: Option<AutoPayView>,
    /// operator account
    operator_account: Option<AccountAddress>,
    /// operator balance
    operator_balance: Option<f64>,
}

impl OwnerAccountView {
    /// create AccountCli
    pub fn new(address: AccountAddress) -> Self {
        OwnerAccountView {
            address,
            balance: 0_f64,
            is_in_validator_set: false,
            autopay: None,
            operator_account: None,
            operator_balance: None,            
        }
    }

    /// query if account has auto pay settings, and not empty
    pub fn has_autopay_not_empty(&self) -> bool {
        match &self.autopay {
            Some(autopay) => autopay.payments.len() > 0,
            None => false
        }
    }

    /// query if validator has an operator account
    pub fn has_operator(&self) -> bool {
        self.operator_account.is_some()
    }

    /// query if operator has balance greater than zero
    pub fn has_operator_positive_balance(&self) -> bool {
        match self.operator_balance {
            Some(balance) => balance > 0.0,
            None => false
        }
    }    
}

impl Node {
    /// fetch new account info
    pub fn refresh_account_info(&mut self) -> Option<&OwnerAccountView>{
        match self.get_account_view() {
            Some(av) => {
                self.vitals.account_view.balance = get_balance(av);
                self.vitals.account_view.is_in_validator_set = 
                    self.is_in_validator_set();
                self.vitals.account_view.autopay = 
                    self.get_autopay_view(self.vitals.account_view.address);
                let operator = 
                    self.get_validator_operator_account(
                        self.vitals.account_view.address
                    );
                self.vitals.account_view.operator_account = operator;
                if operator.is_some() {
                    self.vitals.account_view.operator_balance = 
                        self.get_account_balance(operator.unwrap());
                }
                Some(&self.vitals.account_view)
            }
            None => None
        }
    }

    /// Get the account view struct
    pub fn get_account_view(&mut self) -> Option<AccountView> {
        let account = self.app_conf.profile.account;
        match self.client.get_account(&account) {
            Ok(account_view) => account_view,
            Err(_) => None
        }
    }

    /// Get account auto pay resource
    pub fn get_autopay_view(&mut self, account: AccountAddress) -> Option<AutoPayView> {
        let state = self.get_account_state(account);
        match state {
            Ok(state) => match state.get_resource_impl::<AutoPayResource>(
                AutoPayResource::resource_path().as_slice()
            ) {
                Ok(Some(res)) => Some(self.enrich_note(res.get_view())),
                Ok(None) => None,
                Err(_) => None
            }
            Err(_) => None
        }
    }

<<<<<<< HEAD
    /// Enrich with notes from dictionary
=======
    /// Enrich with notes from dictionary file
>>>>>>> 8f3fbe59
    fn enrich_note(&mut self, mut autopay: AutoPayView) -> AutoPayView {
        let dic = self.load_account_dictionary();
        for payment in autopay.payments.iter_mut()  {
            payment.note = Some(dic.get_note_for_address(payment.payee));
        }        
        autopay
    }

    /// Get validator config view
    pub fn get_validator_config(
        &mut self, address: AccountAddress
    ) -> Option<ValidatorConfigView> {
        let state = self.get_account_state(address);
        match state {
            Ok(state) => match state.get_resource_impl::<ValidatorConfigResource>(
                ValidatorConfigResource::resource_path().as_slice()
            ) {
                Ok(Some(res)) => {
                    let mut view = res.get_view();
                    let operator = view.operator_account;
                    if operator.is_some() {
                        view.operator_has_balance = 
                            Some(self.has_positive_balance(operator.unwrap()))
                    }
                    Some(view)
                },
                Ok(None) => None,
                Err(_) => None
            }
            Err(_) => None
        }
    }

    /// Query if valid account has balance greater than zero
    pub fn has_positive_balance(&mut self, address: AccountAddress) -> bool {
        self.get_account_balance(address).unwrap() > 0.0
    }

    /// Get operator account addres from validator
    pub fn get_validator_operator_account(
        &mut self, address: AccountAddress
    ) -> Option<AccountAddress> {
        match self.get_validator_config(address) {
            Some(config) => config.operator_account,
            None => None
        }
    }

    /// Get account balance
    pub fn get_account_balance(&mut self, address: AccountAddress) -> Option<f64> {
        match self.client.get_account(&address) {
            Ok(account_view) => Some(get_balance(account_view.unwrap())),
            Err(_) => None
        }
    }    

    /// Return a full Move-annotated account resource struct
    pub fn get_annotate_account_blob(
        &mut self,
        account: AccountAddress,
    ) -> Result<(Option<AnnotatedAccountStateBlob>, Version)> {
        let (blob, ver) = self.client.get_account_state_blob(&account)?;
        if let Some(account_blob) = blob {
            let state_view = NullStateView::default();
            let annotator = MoveValueAnnotator::new(&state_view);
            let annotate_blob =
                annotator.view_account_state(&AccountState::try_from(&account_blob)?)?;
            Ok((Some(annotate_blob), ver))
        } else {
            Ok((None, ver))
        }
    }

    /// get any account state with client
    pub fn get_account_state(&mut self, address: AccountAddress) -> Result<AccountState, Error> {
        let (blob, _ver) = self.client.get_account_state_blob(&address)?;
        if let Some(account_blob) = blob {
            Ok(AccountState::try_from(&account_blob).unwrap())
        } else {
            Err(Error::msg("connection to client"))
        }
    }

    /// Get event handles associated with payments
    pub fn get_payment_event_handles(
        &mut self,
        account: AccountAddress,
    ) -> Result<Option<(EventHandle, EventHandle)>, Error> {
        match self.get_account_state(account) {
            Ok(account_state) => {
              let handles = account_state
              .get_account_resource()?
              .map(|resource| {
                (
                    resource.sent_events().clone(),
                    resource.received_events().clone(),
                )
              });
              Ok(handles)
            },
            Err(_) =>  Err(Error::msg("cannot get payment event handles"))
        }
    }

    /// Get events associated with an event handle's key
    pub fn get_events(
        &mut self,
        event_key: &EventKey,
        start: u64,
        limit: u64,
    ) -> Result<Vec<EventView>> {
        self.client.get_events(*event_key, start, limit)
    }

    /// get all events associated with an EventHandle
    // change this to async and do paging.
    pub fn get_handle_events(
        &mut self, event_handle: &EventHandle, seq_start: Option<u64>
    ) -> Result<Vec<EventView>> {
        if event_handle.count() == 0 {
            return Ok(vec![]);
        }
        // TODO: how to get the highest sequence number available in the database.
        self.get_events(
          event_handle.key(), 
          seq_start.unwrap_or(0), 
          event_handle.count()
        )
    }    
}

/// get balance from AccountView
pub fn get_balance(account_view: AccountView) -> f64 {
    for av in account_view.balances.iter() {
        if av.currency == "GAS" {
            return av.amount as f64 / 1_000_000_f64; // apply scaling factor
        }
    }
    0_f64
}<|MERGE_RESOLUTION|>--- conflicted
+++ resolved
@@ -113,11 +113,7 @@
         }
     }
 
-<<<<<<< HEAD
-    /// Enrich with notes from dictionary
-=======
     /// Enrich with notes from dictionary file
->>>>>>> 8f3fbe59
     fn enrich_note(&mut self, mut autopay: AutoPayView) -> AutoPayView {
         let dic = self.load_account_dictionary();
         for payment in autopay.payments.iter_mut()  {
