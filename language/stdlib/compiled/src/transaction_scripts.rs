--- conflicted
+++ resolved
@@ -57,12 +57,7 @@
     UpdateDualAttestationLimit,
 
     // 0L
-<<<<<<< HEAD
-    // ReconfigBulkUpdate,
     ReconfigSetup,
-=======
-    ReconfigBulkUpdate,
->>>>>>> 7493085b
     OracleTx,
     MinerStateCommit,
     MinerStateOnboarding,
@@ -111,12 +106,7 @@
             UpdateDualAttestationLimit,
 
             // 0L
-<<<<<<< HEAD
-            // ReconfigBulkUpdate,
             ReconfigSetup,
-=======
-            ReconfigBulkUpdate,
->>>>>>> 7493085b
             OracleTx,
             MinerStateCommit,
             MinerStateOnboarding,
@@ -250,12 +240,7 @@
                 UpdateExchangeRate => "update_exchange_rate",
                 UpdateMintingAbility => "update_minting_ability",
                 // 0L
-<<<<<<< HEAD
-                // ReconfigBulkUpdate => "ol_reconfig_bulk_update_e2e_test_helper",
                 ReconfigSetup => "ol_reconfig_bulk_update_setup",
-=======
-                ReconfigBulkUpdate => "ol_reconfig_bulk_update_e2e_test_helper",
->>>>>>> 7493085b
                 OracleTx => "ol_oracle_tx",
                 MinerStateCommit => "miner_state_commit",
                 MinerStateOnboarding => "miner_state_onboarding"
